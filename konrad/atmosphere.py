# -*- coding: utf-8 -*-
import collections
import logging

import typhon
import netCDF4
import numpy as np
from scipy.interpolate import interp1d
from xarray import Dataset, DataArray

from konrad import constants
from konrad import utils
from konrad.convection import (Convection, HardAdjustment)
from konrad.lapserate import (LapseRate, MoistLapseRate)
from konrad.upwelling import (Upwelling, NoUpwelling)


__all__ = [
    'Atmosphere',
]

logger = logging.getLogger(__name__)


class Atmosphere(Dataset):
    """Abstract base class to define requirements for atmosphere models."""
    atmosphere_variables = [
        'T',
        'H2O',
        'N2O',
        'O3',
        'CO2',
        'CO',
        'CH4',
        'CFC11',
        'CFC12',
    ]

    def __init__(self, convection=None, lapse=None,
                 upwelling=None, **kwargs):
        """Create an atmosphere model.

       Parameters:
             convection (konrad.humidity.Convection): Convection scheme.
                Defaults to ``konrad.convection.HardAdjustment``.
             lapse (konrad.lapse.LapseRate): Lapse rate handler.
                Defaults to ``konrad.lapserate.MoistLapseRate``.
        """
        # Initialize ``xarray.Dataset`` with given positional args and kwargs.
        super().__init__(**kwargs)

        # Check input types.
        convection = utils.return_if_type(convection, 'convection',
                                          Convection, HardAdjustment())

        lapse = utils.return_if_type(lapse, 'lapse',
                                     LapseRate, MoistLapseRate())

        upwelling = utils.return_if_type(upwelling, 'upwelling',
                                         Upwelling, NoUpwelling())

        # Set additional attributes for the Atmosphere object. They can be
        # accessed through point notation but do not need to be of type
        # ``xarrayy.DataArray``.
        self.attrs.update({
            'convection': convection,
            'lapse': lapse,
            'upwelling': upwelling,
        })

    def adjust(self, heatingrate, timestep, surface, **kwargs):
        """Adjust temperature according to given heating rates.

        Parameters:
            heatingrate (ndarray): Radiative heatingrate [K/day].
            timestep (float): Timestep width [day].
        """
        # Caculate critical lapse rate.
        lapse = self.lapse.get(self)

        # Apply heatingrates to temperature profile.
        self['T'] += heatingrate * timestep

        # Convective adjustment
        self.convection.stabilize(atmosphere=self, lapse=lapse,
                                  timestep=timestep, surface=surface)

        # Upwelling induced cooling
        self.upwelling.cool(atmosphere=self, radheat=heatingrate[0, :],
                            timestep=timestep)

        # Calculate the geopotential height field.
        self.calculate_height()

    @classmethod
    def from_atm_fields_compact(cls, atmfield, **kwargs):
        """Convert an ARTS atm_fields_compact [0] into an atmosphere.

        [0] http://arts.mi.uni-hamburg.de/docserver-trunk/variables/atm_fields_compact

        Parameters:
            atmfield (typhon.arts.types.GriddedField4): A compact set of
                atmospheric fields.
        """
        # Create a Dataset with time and pressure dimension.
        plev = atmfield.grids[1]
        phlev = utils.phlev_from_plev(plev)
        d = cls(coords={'plev': plev,  # pressure level
                        'time': [0],  # time dimension
                        'phlev': phlev,  # pressure at halflevels
                        },
                **kwargs,
                )

        for var in cls.atmosphere_variables:
            # Get ARTS variable name from variable description.
            arts_key = constants.variable_description[var].get('arts_name')

            # Extract profile from atm_fields_compact
            profile = atmfield.get(arts_key, keep_dims=False)
            d[var] = DataArray(profile[np.newaxis, :], dims=('time', 'plev',))

        # Calculate the geopotential height.
        d.calculate_height()

        # Append variable descriptions to the Dataset.
        utils.append_description(d)

        return d

    @classmethod
    def from_xml(cls, xmlfile, **kwargs):
        """Read atmosphere from XML file containing an ARTS atm_fields_compact.

        Parameters:
            xmlfile (str): Path to XML file.
        """
        # Read the content of given XML file.
        griddedfield = typhon.arts.xml.load(xmlfile)

        # Check if the XML file contains an atm_fields_compact (GriddedField4).
        arts_type = typhon.arts.utils.get_arts_typename(griddedfield)
        if arts_type != 'GriddedField4':
            raise TypeError(
                'XML file contains "{}". Expected "GriddedField4".'.format(
                    arts_type)
            )

        return cls.from_atm_fields_compact(griddedfield, **kwargs)

    @classmethod
    def from_dict(cls, dictionary, **kwargs):
        """Create an atmosphere model from dictionary values.

        Parameters:
            dictionary (dict): Dictionary containing ndarrays.
        """
        # TODO: Currently working for good-natured dictionaries.
        # Consider allowing a more flexibel user interface.

        # Create a Dataset with time and pressure dimension.
        plev = dictionary['plev']
        phlev = utils.phlev_from_plev(plev)
        d = cls(coords={'plev': plev,  # pressure level
                        'time': [0],  # time dimension
                        'phlev': phlev,  # pressure at halflevels
                        },
                **kwargs,
                )

        for var in cls.atmosphere_variables:
            try:
                d[var] = DataArray(dictionary[var], dims=('time', 'plev',))
            except KeyError:
                logger.warning(f"Did not set '{var}'.")

        # Calculate the geopotential height.
        d.calculate_height()

        # Append variable descriptions to the Dataset.
        utils.append_description(d)

        return d

    @classmethod
    def from_netcdf(cls, ncfile, timestep=-1, **kwargs):
        """Create an atmosphere model from a netCDF file.

        Parameters:
            ncfile (str): Path to netCDF file.
            timestep (int): Timestep to read (default is last timestep).
        """
        with netCDF4.Dataset(ncfile) as dataset:
            # Create a Dataset with time and pressure dimension.
            plev = dataset.variables['plev'][:]
            phlev = utils.phlev_from_plev(plev)
            d = cls(coords={'plev': plev,  # pressure level
                            'time': [0],  # time dimension
                            'phlev': phlev,  # pressure at halflevels
                            },
                    **kwargs,
                    )

            for var in cls.atmosphere_variables:
                try:
                    d[var] = DataArray(
                        data=dataset.variables[var][[timestep], :],
                        dims=('time', 'plev',)
                    )
                except KeyError:
                    logger.warning(f"Did not set '{var}'.")

        # Calculate the geopotential height.
        d.calculate_height()

        # Append variable descriptions to the Dataset.
        utils.append_description(d)

        return d

    def to_atm_fields_compact(self):
        """Convert an atmosphere into an ARTS atm_fields_compact."""
        # Store all atmosphere variables including geopotential height.
        variables = self.atmosphere_variables + ['z']

        # Get ARTS variable name from variable description.
        species = [constants.variable_description[var].get('arts_name')
                   for var in variables]

        # Create a GriddedField4.
        atmfield = typhon.arts.types.GriddedField4()

        # Set grids and their names.
        atmfield.gridnames = ['Species', 'Pressure', 'Longitude', 'Latitude']
        atmfield.grids = [
            species, self['plev'].values, np.array([]), np.array([])
        ]

        # The profiles have to be passed in "stacked" form, as an ndarray of
        # dimensions [species, pressure, lat, lon].
        atmfield.data = np.vstack(
            [self[var].values.reshape(1, self['plev'].size, 1, 1)
             for var in variables]
        )
        atmfield.dataname = 'Data'

        # Perform a consistency check of the passed grids and data tensor.
        atmfield.check_dimension()

        return atmfield

    def to_netcdf(self, *args, **kwargs):
        """Write atmosphere contents to a netCDF file.

        Note:
             This is a wrapper simple for `xr.Dataset.to_netcdf`. The method
             converts all attributes (e.g. humidity, convection) to strings.
             This is necessary because the netCDF standard only allows
             string attributes.

        """
        def stringify(obj):
            """Return strings, integers and floats. Else return class name."""
            if isinstance(obj, (str, int, float)):
                return obj
            else:
                return obj.__class__.__name__

        attributes = self.attrs.copy()

        self.attrs = {key: stringify(val) for key, val in self.attrs.items()}

        super().to_netcdf(*args, **kwargs)

        self.attrs = attributes

    def refine_plev(self, pgrid, axis=1, **kwargs):
        """Refine the pressure grid of an atmosphere object.

        Note:
              This method returns a **new** object,
              the original object is maintained!

        Parameters:
              pgrid (ndarray): New pressure grid [Pa].
              axis (int): Index of pressure axis (should be 1).
                This keyword is only there for possible changes in future.
            **kwargs: Additional keyword arguments are collected
                and passed to :func:`scipy.interpolate.interp1d`

        Returns:
              Atmosphere: A **new** atmosphere object.
        """
        # Initialize an empty directory to fill it with interpolated data.
        # The dictionary is later used to create a new object using the
        # Atmosphere.from_dict() classmethod. This allows to circumvent the
        # fixed dimension size in xarray.DataArrays.
        datadict = dict()

        datadict['plev'] = pgrid  # Store new pressure grid.

        # Loop over all atmospheric variables...
        for variable in self.atmosphere_variables:
            # and create an interpolation function using the original data.
            f = interp1d(self['plev'].values, self[variable],
                         axis=axis, fill_value='extrapolate', **kwargs)

            # Store the interpolated new data in the data directory.
            datadict[variable] = DataArray(f(pgrid), dims=('time', 'plev'))

        # Create a new atmosphere object from the filled data directory.
        # This method also calculates the new phlev coordinates.
        new_atmosphere = type(self).from_dict(datadict)

        # Keep attributes of original atmosphere object.
        # This is **extremely** important because references to e.g. the
        # convection scheme or the humidity handling are stored as attributes!
        new_atmosphere.attrs = {**self.attrs}

        # Calculate the geopotential height.
        new_atmosphere.calculate_height()

        # Append variable descriptions to the Dataset.
        utils.append_description(new_atmosphere)

        return new_atmosphere

    # TODO: This function could handle the nasty time dimension in the future.
    # Allowing to set two-dimensional variables using a 1d-array, if one
    # coordinate has the dimension one.
    def set(self, variable, value):
        """Set the values of a variable.

        Parameters:
            variable (str): Variable key.
            value (float or ndarray): Value to assign to the variable.
                If a float is given, all values are filled with it.
        """
        if isinstance(value, collections.Container):
            self[variable].values[0, :] = value
        else:
            self[variable].values.fill(value)

    def get_values(self, variable, default=None, keepdims=True):
        """Get values of a given variable.

        Parameters:
            variable (str): Variable key.
            keepdims (bool): If this is set to False, single-dimensions are
                removed. Otherwise dimensions are kept (default).
<<<<<<< HEAD
=======
            default (float): Default value assigned to all pressure levels,
                if the variable is not found.
>>>>>>> 664fcb40

        Returns:
            ndarray: Array containing the values assigned to the variable.
        """
        try:
            values = self[variable].values
        except KeyError:
            if default is not None:
                values = default * np.ones(self['plev'].size)
            else:
                raise KeyError(f"'{variable}' not found and no default given.")

        return values if keepdims else values.ravel()

    def calculate_height(self):
        """Calculate the geopotential height."""
        g = constants.earth_standard_gravity

        plev = self['plev'].values  # Air pressure at full-levels.
        phlev = self['phlev'].values  # Air pressure at half-levels.

        # Air temperature on half levels
        T_phlev = interp1d(plev, self['T'][0, :],
                           fill_value='extrapolate')(phlev)
        # Calculate the air density from current atmospheric state.
        rho_phlev = typhon.physics.density(phlev[:-1], T_phlev[:-1])

        dp = np.hstack((np.array([plev[0] - phlev[0]]), np.diff(plev)))
        # Use the hydrostatic equation to calculate geopotential height from
        # given pressure, density and gravity.
        z = np.cumsum(-dp / (rho_phlev * g))

        # If height is already in Dataset, update its values.
        if 'z' in self:
            self['z'].values[0, :] = z
        # Otherwise create the DataArray.
        else:
            self['z'] = DataArray(z[np.newaxis, :], dims=('time', 'plev'))

    def get_lapse_rates(self):
        """Calculate the temperature lapse rate at each level."""
        lapse_rate = np.diff(self['T'][0, :]) / np.diff(self['z'][0, :])
        lapse_rate = typhon.math.interpolate_halflevels(lapse_rate)
        lapse_rate = np.append(lapse_rate[0], lapse_rate)
        return np.append(lapse_rate, lapse_rate[-1])

    def get_potential_temperature(self, p0=1000e2):
        """Calculate the potential temperature.

        .. math::
            \theta = T \cdot \left(\frac{p_0}{P}\right)^\frac{2}{7}

        Parameters:
              p0 (float): Pressure at reference level [Pa].

        Returns:
              ndarray: Potential temperature [K].
        """
        # Get view on temperature and pressure arrays.
        T = self['T'].values[0, :]
        p = self['plev'].values

        # Calculate the potential temperature.
        return T * (p0 / p) ** (2 / 7)

    def get_static_stability(self):
        """Calculate the static stability.

        .. math::
            \sigma = - \frac{T}{\Theta} \frac{\partial\Theta}{\partial p}

        Returns:
              ndarray: Static stability [K/Pa].
        """
        # Get view on temperature and pressure arrays.
        t = self['T'].values[0, :]
        p = self['plev'].values

        # Calculate potential temperature and its vertical derivative.
        theta = self.get_potential_temperature()
        dtheta = np.diff(theta) / np.diff(p)

        return -(t / theta)[:-1] * dtheta

    def get_diabatic_subsidence(self, radiative_cooling):
        """Calculate the diabatic subsidence.

        Parameters:
              radiative_cooling (ndarray): Radiative cooling rates.
                Positive values for heating, negative values for cooling!

        Returns:
            ndarray: Diabatic subsidence [Pa/day].
        """
        sigma = self.get_static_stability()

        return -radiative_cooling[:-1] / sigma

    def get_subsidence_convergence_max(self, radiative_cooling, pmin=10e2):
        """Return index of maximum subsidence convergence.

        Parameters:
            radiative_cooling (ndarray): Radiative cooling rates.
                Positive values for heating, negative values for cooling!
            pmin (float): Lower pressure threshold. The cold point has to
                be below (higher pressure, lower height) that value.

        Returns:
              float: Pressure of maxixum subsidence divergence [Pa].
        """
        plev = self['plev'].values
        omega = self.get_diabatic_subsidence(radiative_cooling)
        domega = np.diff(omega) / np.diff(plev[:-1])

        # The found maximum is off by 1 due to numerical differentiation in
        # the subsidence calculation. Therefore, return the pressure above.
        max_index = np.argmax(domega[plev[:-2] > pmin]) + 1
        max_plev = plev[max_index]

        # Store found index and pressure level to atmosphere.
        self['diabatic_convergence_max_index'] = DataArray([max_index],
                                                           dims=('time',))
        self['diabatic_convergence_max_plev'] = DataArray([max_plev],
                                                          dims=('time',))

        return max_plev

    def get_convective_top(self, heatingrate, lim=-0.1):
        """Find the pressure where the radiative heating has a certain value.

        Note:
            In the HardAdjustment case, for a contop temperature that is not
            dependent on the number of distribution of pressure levels, it is
            better to take a value of lim not equal or very close to zero.

        Parameters:
            heatingrate (ndarray): Radiative heating rate [K/day].
            lim (float): Threshold value [K/day].

        Returns:
            float: Pressure at height of convective top [Pa].
        """
        p = self['plev'].values[:]
        T = self['T'].values[-1, :]

        # NOTE: `np.argmax` returns the first occurence of the maximum value.
        # In this example, the index of the first `True` value,
        # corresponding to the convective top, is returned.
        contop_i = int(np.argmax(heatingrate > lim))

        # Create auxiliary arrays storing the Qr, T and p values above and
        # below the threshold value. These arrays are used as input for the
        # interpolation in the next step.
        heat_array = np.array([heatingrate[contop_i-1], heatingrate[contop_i]])
        p_array = np.array([p[contop_i-1], p[contop_i]])
        T_array = np.array([T[contop_i-1], T[contop_i]])

        # Interpolate the pressure value where the heatingrate # equals `lim`.
        contop_plev = interp1d(heat_array, p_array)(lim)
        contop_T = interp1d(heat_array, T_array)(lim)

        # Store interpolated pressure level and temperature values.
        self['convective_top_plev'] = DataArray(
            [contop_plev], dims=('time',))
        self['convective_top_temperature'] = DataArray(
            [contop_T], dims=('time',))

        return contop_plev

    def get_coldpoint_plev(self, pmin=10e2):
        """Return the cold point pressure.

        Parameters:
            pmin (float): Minimum pressure threshold. The function does not
                return pressure values smaller than this. This prevents
                finding the upper most level, which is likely to be the
                coldest level.
        """
        T = self['T'].values[-1, :]
        plev = self['plev'].values[:]

        return plev[np.argmin(T[plev > pmin])]

    def tracegases_rcemip(self):
        """Set trace gas concentrations according to the RCE-MIP configuration.

        The volume mixing ratios are following the values for the
        RCE-MIP (Wing et al. 2017) and constant throughout the atmosphere.
        """
        concentrations = {
            'CO2': 348e-6,
            'CH4': 1650e-9,
            'N2O': 306e-9,
            'CO': 0,
        }
        plev = self['plev'].values

        # Assign constant VMR values to all atmosphere levels.
        for gas, vmr in concentrations.items():
            self[gas][0, :] = vmr * np.ones(plev.shape)

        # Determine the ozone profile according to RCEMIP.
        self['O3'][0, :] = utils.ozone_profile_rcemip(plev)<|MERGE_RESOLUTION|>--- conflicted
+++ resolved
@@ -348,11 +348,8 @@
             variable (str): Variable key.
             keepdims (bool): If this is set to False, single-dimensions are
                 removed. Otherwise dimensions are kept (default).
-<<<<<<< HEAD
-=======
             default (float): Default value assigned to all pressure levels,
                 if the variable is not found.
->>>>>>> 664fcb40
 
         Returns:
             ndarray: Array containing the values assigned to the variable.
